"""Tools for managing kernel specs"""
# Copyright (c) Jupyter Development Team.
# Distributed under the terms of the Modified BSD License.
<<<<<<< HEAD

=======
>>>>>>> 3515e892
import io
import json
import os
import re
import shutil
import warnings

<<<<<<< HEAD
from traitlets import (
    HasTraits, List, Unicode, Dict, Set, Bool, Type, CaselessStrEnum
)
from traitlets.config import LoggingConfigurable

from jupyter_core.paths import jupyter_data_dir, jupyter_path, SYSTEM_JUPYTER_PATH
from .provisioning import KernelProvisionerFactory as KPF
=======
from jupyter_core.paths import jupyter_data_dir  # type: ignore
from jupyter_core.paths import jupyter_path
from jupyter_core.paths import SYSTEM_JUPYTER_PATH
from traitlets import Bool  # type: ignore
from traitlets import CaselessStrEnum
from traitlets import Dict
from traitlets import HasTraits
from traitlets import List
from traitlets import Set
from traitlets import Type
from traitlets import Unicode
from traitlets.config import LoggingConfigurable  # type: ignore
>>>>>>> 3515e892

pjoin = os.path.join

NATIVE_KERNEL_NAME = "python3"


class KernelSpec(HasTraits):
    argv = List()
    display_name = Unicode()
    language = Unicode()
    env = Dict()
    resource_dir = Unicode()
    interrupt_mode = CaselessStrEnum(["message", "signal"], default_value="signal")
    metadata = Dict()

    @classmethod
    def from_resource_dir(cls, resource_dir):
        """Create a KernelSpec object by reading kernel.json

        Pass the path to the *directory* containing kernel.json.
        """
        kernel_file = pjoin(resource_dir, "kernel.json")
        with io.open(kernel_file, "r", encoding="utf-8") as f:
            kernel_dict = json.load(f)
        return cls(resource_dir=resource_dir, **kernel_dict)

    def to_dict(self):
        d = dict(
            argv=self.argv,
            env=self.env,
            display_name=self.display_name,
            language=self.language,
            interrupt_mode=self.interrupt_mode,
            metadata=self.metadata,
        )

        return d

    def to_json(self):
        """Serialise this kernelspec to a JSON object.

        Returns a string.
        """
        return json.dumps(self.to_dict())


_kernel_name_pat = re.compile(r"^[a-z0-9._\-]+$", re.IGNORECASE)



def _is_valid_kernel_name(name):
    """Check that a kernel name is valid."""
    # quote is not unicode-safe on Python 2
    return _kernel_name_pat.match(name)


_kernel_name_description = (
    "Kernel names can only contain ASCII letters and numbers and these separators:"
    " - . _ (hyphen, period, and underscore)."
)


def _is_kernel_dir(path):
    """Is ``path`` a kernel directory?"""
    return os.path.isdir(path) and os.path.isfile(pjoin(path, "kernel.json"))


def _list_kernels_in(dir):
    """Return a mapping of kernel names to resource directories from dir.

    If dir is None or does not exist, returns an empty dict.
    """
    if dir is None or not os.path.isdir(dir):
        return {}
    kernels = {}
    for f in os.listdir(dir):
        path = pjoin(dir, f)
        if not _is_kernel_dir(path):
            continue
        key = f.lower()
        if not _is_valid_kernel_name(key):
            warnings.warn(
                "Invalid kernelspec directory name (%s): %s" % (_kernel_name_description, path),
                stacklevel=3,
            )
        kernels[key] = path
    return kernels


class NoSuchKernel(KeyError):
    def __init__(self, name):
        self.name = name

    def __str__(self):
        return "No such kernel named {}".format(self.name)


class KernelSpecManager(LoggingConfigurable):

    kernel_spec_class = Type(
        KernelSpec,
        config=True,
        help="""The kernel spec class.  This is configurable to allow
        subclassing of the KernelSpecManager for customized behavior.
        """,
    )

    ensure_native_kernel = Bool(
        True,
        config=True,
        help="""If there is no Python kernelspec registered and the IPython
        kernel is available, ensure it is added to the spec list.
        """,
    )

    data_dir = Unicode()

    def _data_dir_default(self):
        return jupyter_data_dir()

    user_kernel_dir = Unicode()

    def _user_kernel_dir_default(self):
        return pjoin(self.data_dir, "kernels")

    whitelist = Set(
        config=True,
        help="""Whitelist of allowed kernel names.

        By default, all installed kernels are allowed.
        """,
    )
    kernel_dirs = List(
        help="List of kernel directories to search. Later ones take priority over earlier."
    )

    def _kernel_dirs_default(self):
        dirs = jupyter_path("kernels")
        # At some point, we should stop adding .ipython/kernels to the path,
        # but the cost to keeping it is very small.
        try:
            from IPython.paths import get_ipython_dir  # type: ignore
        except ImportError:
            try:
                from IPython.utils.path import get_ipython_dir  # type: ignore
            except ImportError:
                # no IPython, no ipython dir
                get_ipython_dir = None
        if get_ipython_dir is not None:
            dirs.append(os.path.join(get_ipython_dir(), "kernels"))
        return dirs

    def find_kernel_specs(self):
        """Returns a dict mapping kernel names to resource directories."""
        d = {}
        for kernel_dir in self.kernel_dirs:
            kernels = _list_kernels_in(kernel_dir)
            for kname, spec in kernels.items():
                if kname not in d:
                    self.log.debug("Found kernel %s in %s", kname, kernel_dir)
                    d[kname] = spec

        if self.ensure_native_kernel and NATIVE_KERNEL_NAME not in d:
            try:
                from ipykernel.kernelspec import RESOURCES  # type: ignore

                self.log.debug(
                    "Native kernel (%s) available from %s",
                    NATIVE_KERNEL_NAME,
                    RESOURCES,
                )
                d[NATIVE_KERNEL_NAME] = RESOURCES
            except ImportError:
                self.log.warning("Native kernel (%s) is not available", NATIVE_KERNEL_NAME)

        if self.whitelist:
            # filter if there's a whitelist
            d = {name: spec for name, spec in d.items() if name in self.whitelist}
        return d

    def _get_kernel_spec_by_name(self, kernel_name, resource_dir):
        """Returns a :class:`KernelSpec` instance for a given kernel_name
        and resource_dir.
        """
        kspec = None
        if kernel_name == NATIVE_KERNEL_NAME:
            try:
                from ipykernel.kernelspec import RESOURCES, get_kernel_dict
            except ImportError:
                # It should be impossible to reach this, but let's play it safe
                pass
            else:
                if resource_dir == RESOURCES:
                    kspec = self.kernel_spec_class(resource_dir=resource_dir, **get_kernel_dict())
        if not kspec:
            kspec = self.kernel_spec_class.from_resource_dir(resource_dir)

        if not KPF.instance(parent=self.parent).is_provisioner_available(kernel_name, kspec):
            raise NoSuchKernel(kernel_name)

        return kspec

    def _find_spec_directory(self, kernel_name):
        """Find the resource directory of a named kernel spec"""
        for kernel_dir in [kd for kd in self.kernel_dirs if os.path.isdir(kd)]:
            files = os.listdir(kernel_dir)
            for f in files:
                path = pjoin(kernel_dir, f)
                if f.lower() == kernel_name and _is_kernel_dir(path):
                    return path

        if kernel_name == NATIVE_KERNEL_NAME:
            try:
                from ipykernel.kernelspec import RESOURCES
            except ImportError:
                pass
            else:
                return RESOURCES

    def get_kernel_spec(self, kernel_name):
        """Returns a :class:`KernelSpec` instance for the given kernel_name.

        Raises :exc:`NoSuchKernel` if the given kernel name is not found.
        """
        if not _is_valid_kernel_name(kernel_name):
            self.log.warning(
                "Kernelspec name %r is invalid: %s",
                kernel_name,
                _kernel_name_description,
            )

        resource_dir = self._find_spec_directory(kernel_name.lower())
        if resource_dir is None:
            raise NoSuchKernel(kernel_name)

        return self._get_kernel_spec_by_name(kernel_name, resource_dir)

    def get_all_specs(self):
        """Returns a dict mapping kernel names to kernelspecs.

        Returns a dict of the form::

            {
              'kernel_name': {
                'resource_dir': '/path/to/kernel_name',
                'spec': {"the spec itself": ...}
              },
              ...
            }
        """
        d = self.find_kernel_specs()
        res = {}
        for kname, resource_dir in d.items():
            try:
                if self.__class__ is KernelSpecManager:
                    spec = self._get_kernel_spec_by_name(kname, resource_dir)
                else:
                    # avoid calling private methods in subclasses,
                    # which may have overridden find_kernel_specs
                    # and get_kernel_spec, but not the newer get_all_specs
                    spec = self.get_kernel_spec(kname)

                res[kname] = {"resource_dir": resource_dir, "spec": spec.to_dict()}
            except Exception:
                self.log.warning("Error loading kernelspec %r", kname, exc_info=True)
        return res

    def remove_kernel_spec(self, name):
        """Remove a kernel spec directory by name.

        Returns the path that was deleted.
        """
        save_native = self.ensure_native_kernel
        try:
            self.ensure_native_kernel = False
            specs = self.find_kernel_specs()
        finally:
            self.ensure_native_kernel = save_native
        spec_dir = specs[name]
        self.log.debug("Removing %s", spec_dir)
        if os.path.islink(spec_dir):
            os.remove(spec_dir)
        else:
            shutil.rmtree(spec_dir)
        return spec_dir

    def _get_destination_dir(self, kernel_name, user=False, prefix=None):
        if user:
            return os.path.join(self.user_kernel_dir, kernel_name)
        elif prefix:
            return os.path.join(os.path.abspath(prefix), "share", "jupyter", "kernels", kernel_name)
        else:
            return os.path.join(SYSTEM_JUPYTER_PATH[0], "kernels", kernel_name)

    def install_kernel_spec(
        self, source_dir, kernel_name=None, user=False, replace=None, prefix=None
    ):
        """Install a kernel spec by copying its directory.

        If ``kernel_name`` is not given, the basename of ``source_dir`` will
        be used.

        If ``user`` is False, it will attempt to install into the systemwide
        kernel registry. If the process does not have appropriate permissions,
        an :exc:`OSError` will be raised.

        If ``prefix`` is given, the kernelspec will be installed to
        PREFIX/share/jupyter/kernels/KERNEL_NAME. This can be sys.prefix
        for installation inside virtual or conda envs.
        """
        source_dir = source_dir.rstrip("/\\")
        if not kernel_name:
            kernel_name = os.path.basename(source_dir)
        kernel_name = kernel_name.lower()
        if not _is_valid_kernel_name(kernel_name):
            raise ValueError(
                "Invalid kernel name %r.  %s" % (kernel_name, _kernel_name_description)
            )

        if user and prefix:
            raise ValueError("Can't specify both user and prefix. Please choose one or the other.")

        if replace is not None:
            warnings.warn(
                "replace is ignored. Installing a kernelspec always replaces an existing "
                "installation",
                DeprecationWarning,
                stacklevel=2,
            )

        destination = self._get_destination_dir(kernel_name, user=user, prefix=prefix)
        self.log.debug("Installing kernelspec in %s", destination)

        kernel_dir = os.path.dirname(destination)
        if kernel_dir not in self.kernel_dirs:
            self.log.warning(
                "Installing to %s, which is not in %s. The kernelspec may not be found.",
                kernel_dir,
                self.kernel_dirs,
            )

        if os.path.isdir(destination):
            self.log.info("Removing existing kernelspec in %s", destination)
            shutil.rmtree(destination)

        shutil.copytree(source_dir, destination)
        self.log.info("Installed kernelspec %s in %s", kernel_name, destination)
        return destination

    def install_native_kernel_spec(self, user=False):
        """DEPRECATED: Use ipykernel.kernelspec.install"""
        warnings.warn(
            "install_native_kernel_spec is deprecated." " Use ipykernel.kernelspec import install.",
            stacklevel=2,
        )
        from ipykernel.kernelspec import install

        install(self, user=user)


def find_kernel_specs():
    """Returns a dict mapping kernel names to resource directories."""
    return KernelSpecManager().find_kernel_specs()


def get_kernel_spec(kernel_name):
    """Returns a :class:`KernelSpec` instance for the given kernel_name.

    Raises KeyError if the given kernel name is not found.
    """
    return KernelSpecManager().get_kernel_spec(kernel_name)


def install_kernel_spec(source_dir, kernel_name=None, user=False, replace=False, prefix=None):
    return KernelSpecManager().install_kernel_spec(source_dir, kernel_name, user, replace, prefix)


install_kernel_spec.__doc__ = KernelSpecManager.install_kernel_spec.__doc__


def install_native_kernel_spec(user=False):
    return KernelSpecManager().install_native_kernel_spec(user=user)


install_native_kernel_spec.__doc__ = KernelSpecManager.install_native_kernel_spec.__doc__<|MERGE_RESOLUTION|>--- conflicted
+++ resolved
@@ -1,10 +1,6 @@
 """Tools for managing kernel specs"""
 # Copyright (c) Jupyter Development Team.
 # Distributed under the terms of the Modified BSD License.
-<<<<<<< HEAD
-
-=======
->>>>>>> 3515e892
 import io
 import json
 import os
@@ -12,15 +8,6 @@
 import shutil
 import warnings
 
-<<<<<<< HEAD
-from traitlets import (
-    HasTraits, List, Unicode, Dict, Set, Bool, Type, CaselessStrEnum
-)
-from traitlets.config import LoggingConfigurable
-
-from jupyter_core.paths import jupyter_data_dir, jupyter_path, SYSTEM_JUPYTER_PATH
-from .provisioning import KernelProvisionerFactory as KPF
-=======
 from jupyter_core.paths import jupyter_data_dir  # type: ignore
 from jupyter_core.paths import jupyter_path
 from jupyter_core.paths import SYSTEM_JUPYTER_PATH
@@ -33,7 +20,8 @@
 from traitlets import Type
 from traitlets import Unicode
 from traitlets.config import LoggingConfigurable  # type: ignore
->>>>>>> 3515e892
+
+from .provisioning import KernelProvisionerFactory as KPF
 
 pjoin = os.path.join
 
@@ -81,7 +69,6 @@
 
 
 _kernel_name_pat = re.compile(r"^[a-z0-9._\-]+$", re.IGNORECASE)
-
 
 
 def _is_valid_kernel_name(name):
@@ -213,6 +200,7 @@
             # filter if there's a whitelist
             d = {name: spec for name, spec in d.items() if name in self.whitelist}
         return d
+        # TODO: Caching?
 
     def _get_kernel_spec_by_name(self, kernel_name, resource_dir):
         """Returns a :class:`KernelSpec` instance for a given kernel_name
