"""A kernel manager for multiple kernels"""
# Copyright (c) Jupyter Development Team.
# Distributed under the terms of the Modified BSD License.
import asyncio
import os
import socket
import typing as t
import uuid

import zmq
from traitlets import Any  # type: ignore
from traitlets import Bool
from traitlets import default
from traitlets import Dict
from traitlets import DottedObjectName
from traitlets import Instance
from traitlets import observe
from traitlets import Unicode
from traitlets.config.configurable import LoggingConfigurable  # type: ignore
from traitlets.utils.importstring import import_item  # type: ignore

from .kernelspec import KernelSpecManager
from .kernelspec import NATIVE_KERNEL_NAME
from .manager import KernelManager
from .utils import ensure_async
from .utils import run_sync


class DuplicateKernelError(Exception):
    pass


def kernel_method(f: t.Callable) -> t.Callable:
    """decorator for proxying MKM.method(kernel_id) to individual KMs by ID"""

    def wrapped(self, kernel_id: str, *args, **kwargs) -> t.Union[t.Callable, t.Awaitable]:
        # get the kernel
        km = self.get_kernel(kernel_id)
        method = getattr(km, f.__name__)
        # call the kernel's method
        r = method(*args, **kwargs)
        # last thing, call anything defined in the actual class method
        # such as logging messages
        f(self, kernel_id, *args, **kwargs)
        # return the method result
        return r

    return wrapped


class MultiKernelManager(LoggingConfigurable):
    """A class for managing multiple kernels."""

    default_kernel_name = Unicode(
        NATIVE_KERNEL_NAME, config=True, help="The name of the default kernel to start"
    )

    kernel_spec_manager = Instance(KernelSpecManager, allow_none=True)

    kernel_manager_class = DottedObjectName(
        "jupyter_client.ioloop.IOLoopKernelManager",
        config=True,
        help="""The kernel manager class.  This is configurable to allow
        subclassing of the KernelManager for customized behavior.
        """,
    )

    def __init__(self, *args, **kwargs):
        super().__init__(*args, **kwargs)

        # Cache all the currently used ports
        self.currently_used_ports = set()

    @observe("kernel_manager_class")
    def _kernel_manager_class_changed(self, change):
        self.kernel_manager_factory = self._create_kernel_manager_factory()

    kernel_manager_factory = Any(help="this is kernel_manager_class after import")

    @default("kernel_manager_factory")
    def _kernel_manager_factory_default(self):
        return self._create_kernel_manager_factory()

    def _create_kernel_manager_factory(self) -> t.Callable:
        kernel_manager_ctor = import_item(self.kernel_manager_class)

        def create_kernel_manager(*args, **kwargs) -> KernelManager:
            if self.shared_context:
                if self.context.closed:
                    # recreate context if closed
                    self.context = self._context_default()
                kwargs.setdefault("context", self.context)
            km = kernel_manager_ctor(*args, **kwargs)

            if km.cache_ports:
                km.shell_port = self._find_available_port(km.ip)
                km.iopub_port = self._find_available_port(km.ip)
                km.stdin_port = self._find_available_port(km.ip)
                km.hb_port = self._find_available_port(km.ip)
                km.control_port = self._find_available_port(km.ip)

            return km

        return create_kernel_manager

    def _find_available_port(self, ip: str) -> int:
        while True:
            tmp_sock = socket.socket()
            tmp_sock.setsockopt(socket.SOL_SOCKET, socket.SO_LINGER, b"\0" * 8)
            tmp_sock.bind((ip, 0))
            port = tmp_sock.getsockname()[1]
            tmp_sock.close()

            # This is a workaround for https://github.com/jupyter/jupyter_client/issues/487
            # We prevent two kernels to have the same ports.
            if port not in self.currently_used_ports:
                self.currently_used_ports.add(port)

                return port

    shared_context = Bool(
        True,
        config=True,
        help="Share a single zmq.Context to talk to all my kernels",
    )

    _created_context = Bool(False)

    context = Instance("zmq.Context")

    _starting_kernels = Dict()

    @default("context")
    def _context_default(self) -> zmq.Context:
        self._created_context = True
        return zmq.Context()

    def __del__(self):
        if self._created_context and self.context and not self.context.closed:
            if self.log:
                self.log.debug("Destroying zmq context for %s", self)
            self.context.destroy()
        try:
            super_del = super().__del__
        except AttributeError:
            pass
        else:
            super_del()

    connection_dir = Unicode("")

    _kernels = Dict()

    def list_kernel_ids(self) -> t.List[str]:
        """Return a list of the kernel ids of the active kernels."""
        # Create a copy so we can iterate over kernels in operations
        # that delete keys.
        return list(self._kernels.keys())

    def __len__(self) -> int:
        """Return the number of running kernels."""
        return len(self.list_kernel_ids())

    def __contains__(self, kernel_id) -> bool:
        return kernel_id in self._kernels

    def pre_start_kernel(
        self, kernel_name: t.Optional[str], kwargs
    ) -> t.Tuple[KernelManager, str, str]:
        # kwargs should be mutable, passing it as a dict argument.
        kernel_id = kwargs.pop("kernel_id", self.new_kernel_id(**kwargs))
        if kernel_id in self:
            raise DuplicateKernelError("Kernel already exists: %s" % kernel_id)

        if kernel_name is None:
            kernel_name = self.default_kernel_name
        # kernel_manager_factory is the constructor for the KernelManager
        # subclass we are using. It can be configured as any Configurable,
        # including things like its transport and ip.
        constructor_kwargs = {}
        if self.kernel_spec_manager:
            constructor_kwargs["kernel_spec_manager"] = self.kernel_spec_manager
        km = self.kernel_manager_factory(
            connection_file=os.path.join(self.connection_dir, "kernel-%s.json" % kernel_id),
            parent=self,
            log=self.log,
            kernel_name=kernel_name,
            **constructor_kwargs,
        )
        return km, kernel_name, kernel_id

    async def _add_kernel_when_ready(
        self, kernel_id: str, km: KernelManager, kernel_awaitable: t.Awaitable
    ) -> None:
        await kernel_awaitable
        self._kernels[kernel_id] = km

    async def _async_start_kernel(self, kernel_name: t.Optional[str] = None, **kwargs) -> str:
        """Start a new kernel.

        The caller can pick a kernel_id by passing one in as a keyword arg,
        otherwise one will be generated using new_kernel_id().

        The kernel ID for the newly started kernel is returned.
        """
        km, kernel_name, kernel_id = self.pre_start_kernel(kernel_name, kwargs)
        if not isinstance(km, KernelManager):
            self.log.warning(
                "Kernel manager class ({km_class}) is not an instance of 'KernelManager'!".format(
                    km_class=self.kernel_manager_class.__class__
                )
            )
        fut = asyncio.ensure_future(
            self._add_kernel_when_ready(kernel_id, km, ensure_async(km.start_kernel(**kwargs)))
        )
        self._starting_kernels[kernel_id] = fut
        await fut
        del self._starting_kernels[kernel_id]
        return kernel_id

    start_kernel = run_sync(_async_start_kernel)

    async def _async_shutdown_kernel(
        self,
        kernel_id: str,
        now: t.Optional[bool] = False,
        restart: t.Optional[bool] = False,
    ) -> None:
        """Shutdown a kernel by its kernel uuid.

        Parameters
        ==========
        kernel_id : uuid
            The id of the kernel to shutdown.
        now : bool
            Should the kernel be shutdown forcibly using a signal.
        restart : bool
            Will the kernel be restarted?
        """
        self.log.info("Kernel shutdown: %s" % kernel_id)

        km = self.get_kernel(kernel_id)

        ports = (
            km.shell_port,
            km.iopub_port,
            km.stdin_port,
            km.hb_port,
            km.control_port,
        )

        await ensure_async(km.shutdown_kernel(now, restart))
        self.remove_kernel(kernel_id)

        if km.cache_ports and not restart:
            for port in ports:
                self.currently_used_ports.remove(port)

    shutdown_kernel = run_sync(_async_shutdown_kernel)

    @kernel_method
    def request_shutdown(self, kernel_id: str, restart: t.Optional[bool] = False) -> None:
        """Ask a kernel to shut down by its kernel uuid"""

    @kernel_method
    def finish_shutdown(
        self,
        kernel_id: str,
        waittime: t.Optional[float] = None,
        pollinterval: t.Optional[float] = 0.1,
    ) -> None:
        """Wait for a kernel to finish shutting down, and kill it if it doesn't"""
        self.log.info("Kernel shutdown: %s" % kernel_id)

    @kernel_method
    def cleanup_resources(self, kernel_id: str, restart: bool = False) -> None:
        """Clean up a kernel's resources"""

    def remove_kernel(self, kernel_id: str) -> KernelManager:
        """remove a kernel from our mapping.

        Mainly so that a kernel can be removed if it is already dead,
        without having to call shutdown_kernel.

        The kernel object is returned.
        """
        return self._kernels.pop(kernel_id)

    async def _shutdown_starting_kernel(self, kid: str, now: bool) -> None:
        if kid in self._starting_kernels:
            await self._starting_kernels[kid]
        await ensure_async(self.shutdown_kernel(kid, now=now))

    async def _async_shutdown_all(self, now: bool = False) -> None:
        """Shutdown all kernels."""
        kids = self.list_kernel_ids()
        futs = [ensure_async(self.shutdown_kernel(kid, now=now)) for kid in kids]
        futs += [
            self._shutdown_starting_kernel(kid, now=now) for kid in self._starting_kernels.keys()
        ]
        await asyncio.gather(*futs)

    shutdown_all = run_sync(_async_shutdown_all)

    @kernel_method
    def interrupt_kernel(self, kernel_id: str) -> None:
        """Interrupt (SIGINT) the kernel by its uuid.

        Parameters
        ==========
        kernel_id : uuid
            The id of the kernel to interrupt.
        """
        self.log.info("Kernel interrupted: %s" % kernel_id)

    @kernel_method
    def signal_kernel(self, kernel_id: str, signum: int) -> None:
        """Sends a signal to the kernel by its uuid.

        Note that since only SIGTERM is supported on Windows, this function
        is only useful on Unix systems.

        Parameters
        ==========
        kernel_id : uuid
            The id of the kernel to signal.
        """
        self.log.info("Signaled Kernel %s with %s" % (kernel_id, signum))

    @kernel_method
    def restart_kernel(self, kernel_id: str, now: bool = False) -> None:
        """Restart a kernel by its uuid, keeping the same ports.

        Parameters
        ==========
        kernel_id : uuid
            The id of the kernel to interrupt.
        """
        self.log.info("Kernel restarted: %s" % kernel_id)

    @kernel_method
    def is_alive(self, kernel_id: str) -> bool:
        """Is the kernel alive.

        This calls KernelManager.is_alive() which calls Popen.poll on the
        actual kernel subprocess.

        Parameters
        ==========
        kernel_id : uuid
            The id of the kernel.
        """

    def _check_kernel_id(self, kernel_id: str) -> None:
        """check that a kernel id is valid"""
        if kernel_id not in self:
            raise KeyError("Kernel with id not found: %s" % kernel_id)

    def get_kernel(self, kernel_id: str) -> KernelManager:
        """Get the single KernelManager object for a kernel by its uuid.

        Parameters
        ==========
        kernel_id : uuid
            The id of the kernel.
        """
        self._check_kernel_id(kernel_id)
        return self._kernels[kernel_id]

    @kernel_method
    def add_restart_callback(
        self, kernel_id: str, callback: t.Callable, event: str = "restart"
    ) -> None:
        """add a callback for the KernelRestarter"""

    @kernel_method
    def remove_restart_callback(
        self, kernel_id: str, callback: t.Callable, event: str = "restart"
    ) -> None:
        """remove a callback for the KernelRestarter"""

    @kernel_method
    def get_connection_info(self, kernel_id: str) -> t.Dict[str, t.Any]:
        """Return a dictionary of connection data for a kernel.

        Parameters
        ==========
        kernel_id : uuid
            The id of the kernel.

        Returns
        =======
        connection_dict : dict
            A dict of the information needed to connect to a kernel.
            This includes the ip address and the integer port
            numbers of the different channels (stdin_port, iopub_port,
            shell_port, hb_port).
        """

    @kernel_method
    def connect_iopub(self, kernel_id: str, identity: t.Optional[bytes] = None) -> socket.socket:
        """Return a zmq Socket connected to the iopub channel.

        Parameters
        ==========
        kernel_id : uuid
            The id of the kernel
        identity : bytes (optional)
            The zmq identity of the socket

        Returns
        =======
        stream : zmq Socket or ZMQStream
        """

    @kernel_method
    def connect_shell(self, kernel_id: str, identity: t.Optional[bytes] = None) -> socket.socket:
        """Return a zmq Socket connected to the shell channel.

        Parameters
        ==========
        kernel_id : uuid
            The id of the kernel
        identity : bytes (optional)
            The zmq identity of the socket

        Returns
        =======
        stream : zmq Socket or ZMQStream
        """

    @kernel_method
    def connect_control(self, kernel_id: str, identity: t.Optional[bytes] = None) -> socket.socket:
        """Return a zmq Socket connected to the control channel.

        Parameters
        ==========
        kernel_id : uuid
            The id of the kernel
        identity : bytes (optional)
            The zmq identity of the socket

        Returns
        =======
        stream : zmq Socket or ZMQStream
        """

    @kernel_method
    def connect_stdin(self, kernel_id: str, identity: t.Optional[bytes] = None) -> socket.socket:
        """Return a zmq Socket connected to the stdin channel.

        Parameters
        ==========
        kernel_id : uuid
            The id of the kernel
        identity : bytes (optional)
            The zmq identity of the socket

        Returns
        =======
        stream : zmq Socket or ZMQStream
        """

    @kernel_method
    def connect_hb(self, kernel_id: str, identity: t.Optional[bytes] = None) -> socket.socket:
        """Return a zmq Socket connected to the hb channel.

        Parameters
        ==========
        kernel_id : uuid
            The id of the kernel
        identity : bytes (optional)
            The zmq identity of the socket

        Returns
        =======
        stream : zmq Socket or ZMQStream
        """

    def new_kernel_id(self, **kwargs) -> str:
        """
        Returns the id to associate with the kernel for this request. Subclasses may override
        this method to substitute other sources of kernel ids.
        :param kwargs:
        :return: string-ized version 4 uuid
        """
        return str(uuid.uuid4())


class AsyncMultiKernelManager(MultiKernelManager):

    kernel_manager_class = DottedObjectName(
        "jupyter_client.ioloop.AsyncIOLoopKernelManager",
        config=True,
        help="""The kernel manager class.  This is configurable to allow
        subclassing of the AsyncKernelManager for customized behavior.
        """,
    )

<<<<<<< HEAD
    _starting_kernels = Dict()

    async def _add_kernel_when_ready(self, kernel_id, km, kernel_awaitable):
        await kernel_awaitable
        self._kernels[kernel_id] = km

    async def start_kernel(self, kernel_name=None, **kwargs):
        """Start a new kernel.

        The caller can pick a kernel_id by passing one in as a keyword arg,
        otherwise one will be generated using new_kernel_id().

        The kernel ID for the newly started kernel is returned.
        """
        km, kernel_name, kernel_id = self.pre_start_kernel(kernel_name, kwargs)
        if not isinstance(km, AsyncKernelManager):
            self.log.warning("Kernel manager class ({km_class}) is not an instance of 'AsyncKernelManager'!".
                             format(km_class=self.kernel_manager_class.__class__))
        kwargs['kernel_id'] = kernel_id  # Make kernel_id available to manager and provisioner
        fut = asyncio.ensure_future(
            self._add_kernel_when_ready(
                kernel_id,
                km,
                km.start_kernel(**kwargs)
            )
        )
        self._starting_kernels[kernel_id] = fut
        await fut
        del self._starting_kernels[kernel_id]
        return kernel_id

    async def shutdown_kernel(self, kernel_id, now=False, restart=False):
        """Shutdown a kernel by its kernel uuid.

        Parameters
        ==========
        kernel_id : uuid
            The id of the kernel to shutdown.
        now : bool
            Should the kernel be shutdown forcibly using a signal.
        restart : bool
            Will the kernel be restarted?
        """
        self.log.info("Kernel shutdown: %s" % kernel_id)

        km = self.get_kernel(kernel_id)

        ports = (
            km.shell_port, km.iopub_port, km.stdin_port,
            km.hb_port, km.control_port
        )

        await km.shutdown_kernel(now, restart)
        self.remove_kernel(kernel_id)

        if km.cache_ports and not restart:
            for port in ports:
                self.currently_used_ports.remove(port)

    async def finish_shutdown(self, kernel_id, waittime=None, pollinterval=0.1):
        """Wait for a kernel to finish shutting down, and kill it if it doesn't
        """
        km = self.get_kernel(kernel_id)
        await km.finish_shutdown(waittime, pollinterval)
        self.log.info("Kernel shutdown: %s" % kernel_id)

    async def interrupt_kernel(self, kernel_id):
        """Interrupt (SIGINT) the kernel by its uuid.

        Parameters
        ==========
        kernel_id : uuid
            The id of the kernel to interrupt.
        """
        km = self.get_kernel(kernel_id)
        await km.interrupt_kernel()
        self.log.info("Kernel interrupted: %s" % kernel_id)

    async def signal_kernel(self, kernel_id, signum):
        """Sends a signal to the kernel by its uuid.

        Note that since only SIGTERM is supported on Windows, this function
        is only useful on Unix systems.

        Parameters
        ==========
        kernel_id : uuid
            The id of the kernel to signal.
        """
        km = self.get_kernel(kernel_id)
        await km.signal_kernel(signum)
        self.log.info("Signaled Kernel %s with %s" % (kernel_id, signum))

    async def restart_kernel(self, kernel_id, now=False):
        """Restart a kernel by its uuid, keeping the same ports.

        Parameters
        ==========
        kernel_id : uuid
            The id of the kernel to interrupt.
        """
        km = self.get_kernel(kernel_id)
        await km.restart_kernel(now)
        self.log.info("Kernel restarted: %s" % kernel_id)

    async def _shutdown_starting_kernel(self, kid, now):
        if kid in self._starting_kernels:
            await self._starting_kernels[kid]
        await self.shutdown_kernel(kid, now=now)

    async def shutdown_all(self, now=False):
        """Shutdown all kernels."""
        kids = self.list_kernel_ids()
        futs = [self.shutdown_kernel(kid, now=now) for kid in kids]
        futs += [
            self._shutdown_starting_kernel(kid, now=now)
            for kid in self._starting_kernels.keys()
        ]
        await asyncio.gather(*futs)
=======
    start_kernel = MultiKernelManager._async_start_kernel
    shutdown_kernel = MultiKernelManager._async_shutdown_kernel
    shutdown_all = MultiKernelManager._async_shutdown_all
>>>>>>> 3515e892
<|MERGE_RESOLUTION|>--- conflicted
+++ resolved
@@ -210,6 +210,7 @@
                     km_class=self.kernel_manager_class.__class__
                 )
             )
+        kwargs['kernel_id'] = kernel_id  # Make kernel_id available to manager and provisioner
         fut = asyncio.ensure_future(
             self._add_kernel_when_ready(kernel_id, km, ensure_async(km.start_kernel(**kwargs)))
         )
@@ -497,128 +498,6 @@
         """,
     )
 
-<<<<<<< HEAD
-    _starting_kernels = Dict()
-
-    async def _add_kernel_when_ready(self, kernel_id, km, kernel_awaitable):
-        await kernel_awaitable
-        self._kernels[kernel_id] = km
-
-    async def start_kernel(self, kernel_name=None, **kwargs):
-        """Start a new kernel.
-
-        The caller can pick a kernel_id by passing one in as a keyword arg,
-        otherwise one will be generated using new_kernel_id().
-
-        The kernel ID for the newly started kernel is returned.
-        """
-        km, kernel_name, kernel_id = self.pre_start_kernel(kernel_name, kwargs)
-        if not isinstance(km, AsyncKernelManager):
-            self.log.warning("Kernel manager class ({km_class}) is not an instance of 'AsyncKernelManager'!".
-                             format(km_class=self.kernel_manager_class.__class__))
-        kwargs['kernel_id'] = kernel_id  # Make kernel_id available to manager and provisioner
-        fut = asyncio.ensure_future(
-            self._add_kernel_when_ready(
-                kernel_id,
-                km,
-                km.start_kernel(**kwargs)
-            )
-        )
-        self._starting_kernels[kernel_id] = fut
-        await fut
-        del self._starting_kernels[kernel_id]
-        return kernel_id
-
-    async def shutdown_kernel(self, kernel_id, now=False, restart=False):
-        """Shutdown a kernel by its kernel uuid.
-
-        Parameters
-        ==========
-        kernel_id : uuid
-            The id of the kernel to shutdown.
-        now : bool
-            Should the kernel be shutdown forcibly using a signal.
-        restart : bool
-            Will the kernel be restarted?
-        """
-        self.log.info("Kernel shutdown: %s" % kernel_id)
-
-        km = self.get_kernel(kernel_id)
-
-        ports = (
-            km.shell_port, km.iopub_port, km.stdin_port,
-            km.hb_port, km.control_port
-        )
-
-        await km.shutdown_kernel(now, restart)
-        self.remove_kernel(kernel_id)
-
-        if km.cache_ports and not restart:
-            for port in ports:
-                self.currently_used_ports.remove(port)
-
-    async def finish_shutdown(self, kernel_id, waittime=None, pollinterval=0.1):
-        """Wait for a kernel to finish shutting down, and kill it if it doesn't
-        """
-        km = self.get_kernel(kernel_id)
-        await km.finish_shutdown(waittime, pollinterval)
-        self.log.info("Kernel shutdown: %s" % kernel_id)
-
-    async def interrupt_kernel(self, kernel_id):
-        """Interrupt (SIGINT) the kernel by its uuid.
-
-        Parameters
-        ==========
-        kernel_id : uuid
-            The id of the kernel to interrupt.
-        """
-        km = self.get_kernel(kernel_id)
-        await km.interrupt_kernel()
-        self.log.info("Kernel interrupted: %s" % kernel_id)
-
-    async def signal_kernel(self, kernel_id, signum):
-        """Sends a signal to the kernel by its uuid.
-
-        Note that since only SIGTERM is supported on Windows, this function
-        is only useful on Unix systems.
-
-        Parameters
-        ==========
-        kernel_id : uuid
-            The id of the kernel to signal.
-        """
-        km = self.get_kernel(kernel_id)
-        await km.signal_kernel(signum)
-        self.log.info("Signaled Kernel %s with %s" % (kernel_id, signum))
-
-    async def restart_kernel(self, kernel_id, now=False):
-        """Restart a kernel by its uuid, keeping the same ports.
-
-        Parameters
-        ==========
-        kernel_id : uuid
-            The id of the kernel to interrupt.
-        """
-        km = self.get_kernel(kernel_id)
-        await km.restart_kernel(now)
-        self.log.info("Kernel restarted: %s" % kernel_id)
-
-    async def _shutdown_starting_kernel(self, kid, now):
-        if kid in self._starting_kernels:
-            await self._starting_kernels[kid]
-        await self.shutdown_kernel(kid, now=now)
-
-    async def shutdown_all(self, now=False):
-        """Shutdown all kernels."""
-        kids = self.list_kernel_ids()
-        futs = [self.shutdown_kernel(kid, now=now) for kid in kids]
-        futs += [
-            self._shutdown_starting_kernel(kid, now=now)
-            for kid in self._starting_kernels.keys()
-        ]
-        await asyncio.gather(*futs)
-=======
     start_kernel = MultiKernelManager._async_start_kernel
     shutdown_kernel = MultiKernelManager._async_shutdown_kernel
-    shutdown_all = MultiKernelManager._async_shutdown_all
->>>>>>> 3515e892
+    shutdown_all = MultiKernelManager._async_shutdown_all