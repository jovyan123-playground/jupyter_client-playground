#!/usr/bin/env python
# Copyright (c) Jupyter Development Team.
# Distributed under the terms of the Modified BSD License.
import os

from setuptools import find_packages
from setuptools import setup

here = os.path.abspath(os.path.dirname(__file__))

version_ns = {}
with open(os.path.join(here, 'jupyter_client', '_version.py')) as f:
    exec(f.read(), {}, version_ns)

with open(os.path.join(here, 'README.md'), 'r') as f:
    long_description = f.read()

with open(os.path.join(here, 'requirements.txt'), 'r') as f:
    requirements = f.read().splitlines()

with open(os.path.join(here, 'requirements-test.txt'), 'r') as f:
    requirements_test = f.read().splitlines()

with open(os.path.join(here, 'requirements-doc.txt'), 'r') as f:
    requirements_doc = f.read().splitlines()

setup(
    name='jupyter_client',
    version=version_ns['__version__'],
    packages=find_packages(exclude=["docs", "docs.*", "tests", "tests.*"]),
    description='Jupyter protocol implementation and client libraries',
    long_description=long_description,
    long_description_content_type='text/markdown',
    author='Jupyter Development Team',
    author_email='jupyter@googlegroups.com',
    url='https://jupyter.org',
    license='BSD',
    license_file='COPYING.md',
    platforms="Linux, Mac OS X, Windows",
    keywords=['Interactive', 'Interpreter', 'Shell', 'Web'],
    project_urls={
        'Documentation': 'https://jupyter-client.readthedocs.io',
        'Source': 'https://github.com/jupyter/jupyter_client/',
        'Tracker': 'https://github.com/jupyter/jupyter_client/issues',
    },
    classifiers=[
        'Framework :: Jupyter',
        'Intended Audience :: Developers',
        'Intended Audience :: Education',
        'Intended Audience :: System Administrators',
        'Intended Audience :: Science/Research',
        'License :: OSI Approved :: BSD License',
        'Operating System :: OS Independent',
        'Programming Language :: Python',
        'Programming Language :: Python :: 3',
        'Programming Language :: Python :: 3.6',
        'Programming Language :: Python :: 3.7',
        'Programming Language :: Python :: 3.8',
        'Programming Language :: Python :: 3.9',
    ],
<<<<<<< HEAD
    install_requires=[
        'traitlets',
        'entrypoints',
        'jupyter_core>=4.6.0',
        'pyzmq>=13',
        'python-dateutil>=2.1',
        'tornado>=4.1',
        'nest-asyncio>=1.5',
    ],
=======
>>>>>>> 5742d84c
    python_requires='>=3.6.1',
    install_requires=requirements,
    extras_require={
        'test': requirements_test,
        'doc': requirements_doc,
    },
    entry_points={
        'console_scripts': [
            'jupyter-kernelspec = jupyter_client.kernelspecapp:KernelSpecApp.launch_instance',
            'jupyter-run = jupyter_client.runapp:RunApp.launch_instance',
            'jupyter-kernel = jupyter_client.kernelapp:main',
        ],
        'jupyter_client.kernel_provisioners': [
            'local-provisioner = jupyter_client.provisioning:LocalProvisioner',
        ],
    },
)<|MERGE_RESOLUTION|>--- conflicted
+++ resolved
@@ -58,18 +58,6 @@
         'Programming Language :: Python :: 3.8',
         'Programming Language :: Python :: 3.9',
     ],
-<<<<<<< HEAD
-    install_requires=[
-        'traitlets',
-        'entrypoints',
-        'jupyter_core>=4.6.0',
-        'pyzmq>=13',
-        'python-dateutil>=2.1',
-        'tornado>=4.1',
-        'nest-asyncio>=1.5',
-    ],
-=======
->>>>>>> 5742d84c
     python_requires='>=3.6.1',
     install_requires=requirements,
     extras_require={
